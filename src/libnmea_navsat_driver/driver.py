--- conflicted
+++ resolved
@@ -214,14 +214,11 @@
                 current_fix.header.stamp = rospy.Time(data['utc_time'][0], data['utc_time'][1])
 
             fix_type = data['fix_type']
-                # if not (fix_type in self.gps_qualities):
-                #     fix_type = -1
-<<<<<<< HEAD
+            if not (fix_type in self.gps_qualities):
+                fix_type = -1
+
             if self.rtk_only and fix_type==4 or not self.rtk_only: #if rtk only = true, check message is rtk. OR if rtk only=false
-=======
-            # rospy.loginfo(fix_type)
-            if fix_type==4: #only use rtk fixed data
->>>>>>> 90a08912
+
                 gps_qual = self.gps_qualities[fix_type]
                 default_epe = gps_qual[0]
                 current_fix.status.status = gps_qual[1]
